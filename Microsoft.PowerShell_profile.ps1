--- conflicted
+++ resolved
@@ -47,13 +47,8 @@
 "@
 
 $scriptBlock = {
-<<<<<<< HEAD
     param($githubUser, $files, $baseDir, $canConnectToGitHub, $githubBaseURL)
-    Invoke-Expression (Invoke-WebRequest -Uri "https://raw.githubusercontent.com/$githubUser/unix-pwsh/main/pwsh_helper.ps1" -UseBasicParsing).Content
-=======
-    param($githubUser, $files, $baseDir, $canConnectToGitHub)
     Invoke-Expression (Invoke-WebRequest -Uri "$githubBaseURL/pwsh_helper.ps1" -UseBasicParsing).Content
->>>>>>> a4f92ba0
     BackgroundTasks
 }
 
